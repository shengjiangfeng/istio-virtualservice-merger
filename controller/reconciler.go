--- conflicted
+++ resolved
@@ -66,7 +66,6 @@
 			return ctx.Client().Update(context.TODO(), patch)
 		}
 	} else if oputil.Contains(patch.Finalizers, finalizerName) {
-<<<<<<< HEAD
 		if err := updateTarget(client, patch, true); err != nil {
 			if kerr.IsNotFound(err) {
 				// ignore if virtuals service is not found
@@ -74,10 +73,6 @@
 			} else {
 				return err
 			}
-=======
-		if err := updateTarget(nil, client, patch, true); err != nil {
-			return err
->>>>>>> 9355a9e7
 		}
 		patch.Finalizers = oputil.Remove(finalizerName, patch.Finalizers)
 		if err := ctx.Client().Update(context.TODO(), patch); err != nil {
@@ -86,7 +81,6 @@
 		return nil
 	}
 	if patch.ResourceVersion != patch.Status.HandledRevision {
-<<<<<<< HEAD
 		if err := updateTarget(client, patch, false); err != nil {
 			if kerr.IsNotFound(err) {
 				// ignore if virtuals service is not found
@@ -94,10 +88,6 @@
 			} else {
 				return err
 			}
-=======
-		if err := updateTarget(ctx, client, patch, false); err != nil {
-			return err
->>>>>>> 9355a9e7
 		}
 		patch.Status.HandledRevision = patch.ResourceVersion
 		if err := ctx.Client().Status().Update(context.TODO(), patch); err != nil {
@@ -108,11 +98,7 @@
 	return nil
 }
 
-<<<<<<< HEAD
-func updateTarget(client versionedclient.Interface, patch *v1alpha1.VirtualServiceMerge, remove bool) error {
-=======
 func updateTarget(ctx reconciler.Context, client *versionedclient.Clientset, patch *v1alpha1.VirtualServiceMerge, remove bool) error {
->>>>>>> 9355a9e7
 	if err := patch.Spec.Target.Validate(); err != nil {
 		return fmt.Errorf("virtualservicepatch.Reconcile: %w", err)
 	}
